# Contributing Guidelines

<p align="justify">
<<<<<<< HEAD
Welcome to the {{project_name}} community!
We are excited to have you here, 
and grateful that you are considering contributing to this project.
{{project_name}} is a free and open-source software that evolves with the needs of its community,
=======
Welcome to the PyPackIT community!
We are excited to have you here, 
and grateful that you are considering contributing to this project.
{project_name} is a free and open-source software that evolves with the needs of its community,
>>>>>>> 112a2aa5
and can only grow through the help of great users like you. 
So, thank you for your support and involvement; we appreciate everything you do! 🙏❤️
</p>

> ***Note***: This project follows the 
[***All Contributors***](https://allcontributors.org/docs/en/specification) specifications; 
all contributors are acknowledged in the public documentation website and release notes. 

{project_name} can use your experience, feedback, and expertise in many different areas, 





We appreciate all contributions, from reporting bugs to implementing new features. 
If you're unclear on how to proceed after reading this guide, please contact us on Discord.

We welcome contributions from external contributors, and this document
describes how to merge code changes into this {cookiecutter.repo_name}. 


We love your input! We want to make contributing to this project as easy and transparent as possible, whether it's:

Reporting a bug
Discussing the current state of the code
Submitting a fix
Proposing new features
Becoming a maintainer


[GitHub Quickstart](https://docs.github.com/en/get-started)


## Reporting a Problem




## Getting Started

* Make sure you have a [GitHub account](https://github.com/signup/free).
* [Fork](https://help.github.com/articles/fork-a-repo/) this repository on GitHub.
* On your local machine,
  [clone](https://help.github.com/articles/cloning-a-repository/) your fork of
  the repository.

## Making Changes

* Add some really awesome code to your local fork.  It's usually a [good
  idea](http://blog.jasonmeridth.com/posts/do-not-issue-pull-requests-from-your-master-branch/)
  to make changes on a
  [branch](https://help.github.com/articles/creating-and-deleting-branches-within-your-repository/)
  with the branch name relating to the feature you are going to add.
* When you are ready for others to examine and comment on your new feature,
  navigate to your fork of {cookiecutter.repo_name} on GitHub and open a [pull
  request](https://help.github.com/articles/using-pull-requests/) (PR). Note that
  after you launch a PR from one of your fork's branches, all
  subsequent commits to that branch will be added to the open pull request
  automatically.  Each commit added to the PR will be validated for
  mergability, compilation and test suite compliance; the results of these tests
  will be visible on the PR page.
* If you're providing a new feature, you must add test cases and documentation.
* When the code is ready to go, make sure you run the test suite using pytest.
* When you're ready to be considered for merging, check the "Ready to go"
  box on the PR page to let the {cookiecutter.repo_name} devs know that the changes are complete.
  The code will not be merged until this box is checked, the continuous
  integration returns checkmarks,
  and multiple core developers give "Approved" reviews.

## How to contribute changes
- Clone the repository if you have write access to the main repo, fork the repository if you are a collaborator.
- Make a new branch with `git checkout -b <your branch name>`
- Make changes and test your code
- Ensure that the test environment dependencies (`conda-envs`) line up with the build and deploy dependencies (`conda-recipe/meta.yaml`)
- Push the branch to the repo (either the main or your fork) with `git push -u origin <your branch name>`
  * Note that `origin` is the default name assigned to the remote, yours may be different
- Make a PR on GitHub with your changes
- We'll review the changes and get your code into the repo after lively discussion!


## Checklist for updates
- [ ] Make sure there is an/are issue(s) opened for your specific update
- [ ] Create the PR, referencing the issue
- [ ] Debug the PR as needed until tests pass
- [ ] Tag the final, debugged version 
   *  `git tag -a X.Y.Z [latest pushed commit] && git push --follow-tags`
- [ ] Get the PR merged in


## Additional Resources<|MERGE_RESOLUTION|>--- conflicted
+++ resolved
@@ -1,17 +1,10 @@
 # Contributing Guidelines
 
 <p align="justify">
-<<<<<<< HEAD
-Welcome to the {{project_name}} community!
-We are excited to have you here, 
-and grateful that you are considering contributing to this project.
-{{project_name}} is a free and open-source software that evolves with the needs of its community,
-=======
 Welcome to the PyPackIT community!
 We are excited to have you here, 
 and grateful that you are considering contributing to this project.
 {project_name} is a free and open-source software that evolves with the needs of its community,
->>>>>>> 112a2aa5
 and can only grow through the help of great users like you. 
 So, thank you for your support and involvement; we appreciate everything you do! 🙏❤️
 </p>
